Package: Rmmquant
Type: Package
Title: RNA-Seq multi-mapping Reads Quantification Tool
<<<<<<< HEAD
Version: 1.8.1
Date: 2021-01-05
=======
Version: 1.15.0
Date: 2019-01-21
>>>>>>> c1635032
Authors@R: person("Zytnicki", "Matthias", email = "matthias.zytnicki@inra.fr",
  role = c("aut", "cre"))
Description: RNA-Seq is currently used routinely, and it provides accurate
  information on gene transcription. However, the method cannot accurately
  estimate duplicated genes expression. Several strategies have been previously
  used, but all of them provide biased results.
  With Rmmquant, if a read maps at different positions, the tool detects that
  the corresponding genes are duplicated; it merges the genes and creates a
  merged gene. The counts of ambiguous reads is then based on the input genes
  and the merged genes.
  Rmmquant is a drop-in replacement of the widely used tools findOverlaps and
  featureCounts that handles multi-mapping reads in an unabiased way.
License: GPL-3
Encoding: UTF-8
LazyData: true
SystemRequirements: C++11
Depends:
    R (>= 3.6)
Imports:
    Rcpp (>= 0.12.8),
    methods,
    S4Vectors,
    GenomicRanges,
    SummarizedExperiment,
    devtools,
    TBX20BamSubset,
    TxDb.Mmusculus.UCSC.mm9.knownGene,
    org.Mm.eg.db,
    DESeq2,
    BiocStyle
LinkingTo: Rcpp
RoxygenNote: 7.0.2
biocViews:
    GeneExpression,
    Transcription
Suggests: knitr,
    rmarkdown,
    testthat
VignetteBuilder: knitr<|MERGE_RESOLUTION|>--- conflicted
+++ resolved
@@ -1,13 +1,8 @@
 Package: Rmmquant
 Type: Package
 Title: RNA-Seq multi-mapping Reads Quantification Tool
-<<<<<<< HEAD
-Version: 1.8.1
-Date: 2021-01-05
-=======
 Version: 1.15.0
-Date: 2019-01-21
->>>>>>> c1635032
+Date: 2022-10-20
 Authors@R: person("Zytnicki", "Matthias", email = "matthias.zytnicki@inra.fr",
   role = c("aut", "cre"))
 Description: RNA-Seq is currently used routinely, and it provides accurate
